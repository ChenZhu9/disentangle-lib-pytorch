# @package _global_

dsettings:
  trainer:
<<<<<<< HEAD
    cuda: NULL  # `NULL` tries to use CUDA if it is available. `TRUE` forces cuda to be used!
=======
    cuda: NULL  # `NULL` tries to use CUDA if it is available, otherwise defaulting to the CPU
>>>>>>> 6ed30c8d
  storage:
    logs_dir: 'logs'
    data_root: '/tmp/${oc.env:USER}/datasets'
  dataset:
    prepare: TRUE
    try_in_memory: TRUE

datamodule:
  gpu_augment: FALSE
  prepare_data_per_node: TRUE
  dataloader:
    num_workers: 8
    pin_memory: ${dsettings.trainer.cuda}  # uses more memory, but faster!
    batch_size: ${settings.dataset.batch_size}

hydra:
  job:
    name: 'disent'
  run:
    dir: '${dsettings.storage.logs_dir}/hydra_run/${now:%Y-%m-%d_%H-%M-%S}_${hydra.job.name}'
  sweep:
    dir: '${dsettings.storage.logs_dir}/hydra_sweep/${now:%Y-%m-%d_%H-%M-%S}_${hydra.job.name}'
    subdir: '${hydra.job.id}' # hydra.job.id is not available for dir<|MERGE_RESOLUTION|>--- conflicted
+++ resolved
@@ -2,11 +2,7 @@
 
 dsettings:
   trainer:
-<<<<<<< HEAD
-    cuda: NULL  # `NULL` tries to use CUDA if it is available. `TRUE` forces cuda to be used!
-=======
     cuda: NULL  # `NULL` tries to use CUDA if it is available, otherwise defaulting to the CPU
->>>>>>> 6ed30c8d
   storage:
     logs_dir: 'logs'
     data_root: '/tmp/${oc.env:USER}/datasets'
