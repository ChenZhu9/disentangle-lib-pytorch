metric_list:
<<<<<<< HEAD
  - mig:
=======
  - mig: {}
  - sap: {}
  - unsupervised: {}
>>>>>>> 7040532b

# these are the default settings, these can be placed in the list above
default_on_final: TRUE
default_on_train: TRUE
default_every_n_steps: 2400
default_begin_first_step: FALSE<|MERGE_RESOLUTION|>--- conflicted
+++ resolved
@@ -1,11 +1,7 @@
 metric_list:
-<<<<<<< HEAD
-  - mig:
-=======
   - mig: {}
   - sap: {}
   - unsupervised: {}
->>>>>>> 7040532b
 
 # these are the default settings, these can be placed in the list above
 default_on_final: TRUE
