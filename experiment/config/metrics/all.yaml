metric_list:
<<<<<<< HEAD
  - mig:
  - sap:
  - unsupervised:
=======
  - mig: {}
  - sap: {}
>>>>>>> 7040532b
  - dci:
      every_n_steps: 7200
      on_final: TRUE
  - factor_vae:
      every_n_steps: 7200
      on_final: TRUE
  - unsupervised: {}

# these are the default settings, these can be placed in the list above
default_on_final: TRUE
default_on_train: TRUE
default_every_n_steps: 2400
default_begin_first_step: FALSE<|MERGE_RESOLUTION|>--- conflicted
+++ resolved
@@ -1,12 +1,6 @@
 metric_list:
-<<<<<<< HEAD
-  - mig:
-  - sap:
-  - unsupervised:
-=======
   - mig: {}
   - sap: {}
->>>>>>> 7040532b
   - dci:
       every_n_steps: 7200
       on_final: TRUE
