--- conflicted
+++ resolved
@@ -116,15 +116,9 @@
         super().__init__(cfg=cfg)
         # get the optimizer
         if isinstance(self.cfg.optimizer, str):
-<<<<<<< HEAD
-            if self.cfg.optimizer not in _OPTIMIZERS:
-                raise KeyError(f'invalid optimizer: {repr(self.cfg.optimizer)}, valid optimizers are: {sorted(_OPTIMIZERS.keys())}, otherwise pass a torch.optim.Optimizer class instead.')
-            self.cfg.optimizer = _OPTIMIZERS[self.cfg.optimizer]
-=======
             if self.cfg.optimizer not in registry.OPTIMIZER:
                 raise KeyError(f'invalid optimizer: {repr(self.cfg.optimizer)}, valid optimizers are: {sorted(registry.OPTIMIZER)}, otherwise pass a torch.optim.Optimizer class instead.')
             self.cfg.optimizer = registry.OPTIMIZER[self.cfg.optimizer]
->>>>>>> 143cf294
         # check the optimizer values
         assert isinstance(self.cfg.optimizer, type) and issubclass(self.cfg.optimizer, torch.optim.Optimizer) and (self.cfg.optimizer != torch.optim.Optimizer)
         assert isinstance(self.cfg.optimizer_kwargs, dict) or (self.cfg.optimizer_kwargs is None), f'invalid optimizer_kwargs type, got: {type(self.cfg.optimizer_kwargs)}'
