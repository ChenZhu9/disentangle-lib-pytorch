#  ~=~=~=~=~=~=~=~=~=~=~=~=~=~=~=~=~=~=~=~=~=~=~=~=~=~=~=~=~=~=~=~=~=~=~=~=~=~=~
#  MIT License
#
#  Copyright (c) 2021 Nathan Juraj Michlo
#
#  Permission is hereby granted, free of charge, to any person obtaining a copy
#  of this software and associated documentation files (the "Software"), to deal
#  in the Software without restriction, including without limitation the rights
#  to use, copy, modify, merge, publish, distribute, sublicense, and/or sell
#  copies of the Software, and to permit persons to whom the Software is
#  furnished to do so, subject to the following conditions:
#
#  The above copyright notice and this permission notice shall be included in
#  all copies or substantial portions of the Software.
#
#  THE SOFTWARE IS PROVIDED "AS IS", WITHOUT WARRANTY OF ANY KIND, EXPRESS OR
#  IMPLIED, INCLUDING BUT NOT LIMITED TO THE WARRANTIES OF MERCHANTABILITY,
#  FITNESS FOR A PARTICULAR PURPOSE AND NONINFRINGEMENT. IN NO EVENT SHALL THE
#  AUTHORS OR COPYRIGHT HOLDERS BE LIABLE FOR ANY CLAIM, DAMAGES OR OTHER
#  LIABILITY, WHETHER IN AN ACTION OF CONTRACT, TORT OR OTHERWISE, ARISING FROM,
#  OUT OF OR IN CONNECTION WITH THE SOFTWARE OR THE USE OR OTHER DEALINGS IN THE
#  SOFTWARE.
#  ~=~=~=~=~=~=~=~=~=~=~=~=~=~=~=~=~=~=~=~=~=~=~=~=~=~=~=~=~=~=~=~=~=~=~=~=~=~=~

import os
import re
from numbers import Number
from typing import List
from typing import Tuple
from typing import Union

import numpy as np
import torch

import disent
from disent.nn.modules import DisentModule
from disent.nn.functional import torch_box_kernel_2d
from disent.nn.functional import torch_conv2d_channel_wise_fft
from disent.nn.functional import torch_gaussian_kernel_2d


# ========================================================================= #
# Transforms                                                                #
# ========================================================================= #


TorLorN = Union[Number, Tuple[Number, Number], List[Number], np.ndarray]
MmTuple = Union[TorLorN, Tuple[TorLorN, TorLorN], List[TorLorN], np.ndarray]


def _expand_to_min_max_tuples(input: MmTuple) -> Tuple[Tuple[Number, Number], Tuple[Number, Number]]:
    (xm, xM), (ym, yM) = np.broadcast_to(input, (2, 2)).tolist()
    if not all(isinstance(n, (float, int)) for n in [xm, xM, ym, yM]):
        raise ValueError('only scalars, tuples with shape (2,): [m, M] or tuples with shape (2, 2): [[xm, xM], [ym, yM]] are supported')
    return (xm, xM), (ym, yM)


class _BaseFftBlur(DisentModule):
    """
    randomly gaussian blur the input images.
    - similar api to kornia
    """

    def __init__(self, p: float = 0.5, random_mode='batch', random_same_xy=True):
        super().__init__()
        # check arguments
        assert 0 <= p <= 1, f'probability of applying transform p={repr(p)} must be in range [0, 1]'
        self.p = p
        # random modes
        self.ran_batch, self.ran_channels = {
            'same':     (False, False),
            'batch':    (True,  False),
            'all':      (True,  True),
            'channels': (False, True),
        }[random_mode]
        # same random value for x and y
        self.b_idx = 0 if random_same_xy else 1

    def forward(self, obs):
        # randomly return original
        if np.random.random() < (1 - self.p):
            return obs
        # add or remove batch dim
        add_batch_dim = (obs.ndim == 3)
        if add_batch_dim:
            obs = obs[None, ...]
        # apply kernel
        kernel = self._make_kernel(obs.shape, obs.device)
        result = torch_conv2d_channel_wise_fft(signal=obs, kernel=kernel)
        # remove batch dim
        if add_batch_dim:
            result = result[0]
        # done!
        return result

    def _make_kernel(self, shape, device):
        raise NotImplementedError


class FftGaussianBlur(_BaseFftBlur):
    """
    randomly gaussian blur the input images.
    - similar api to kornia
    """

    def __init__(
        self,
        sigma: MmTuple = 1.0,
        truncate: MmTuple = 3.0,
        p: float = 0.5,
        random_mode='batch',
        random_same_xy=True
    ):
        super().__init__(p=p, random_mode=random_mode, random_same_xy=random_same_xy)
        self.sigma = _expand_to_min_max_tuples(sigma)
        self.trunc = _expand_to_min_max_tuples(truncate)
        # same random value for x and y
        if random_same_xy:
            assert self.sigma[0] == self.sigma[1]
            assert self.trunc[0] == self.trunc[1]

    def _make_kernel(self, shape, device):
        B, C, H, W = shape
        # sigma & truncate
        sigma_m, sigma_M = torch.as_tensor(self.sigma, device=device).T
        trunc_m, trunc_M = torch.as_tensor(self.trunc, device=device).T
        # generate random values
        sigma = sigma_m + torch.rand((B if self.ran_batch else 1), (C if self.ran_channels else 1), 2, dtype=torch.float32, device=device) * (sigma_M - sigma_m)
        trunc = trunc_m + torch.rand((B if self.ran_batch else 1), (C if self.ran_channels else 1), 2, dtype=torch.float32, device=device) * (trunc_M - trunc_m)
        # generate kernel
        return torch_gaussian_kernel_2d(
            sigma=sigma[..., 0], truncate=trunc[..., 0],
            sigma_b=sigma[..., self.b_idx], truncate_b=trunc[..., self.b_idx],  # TODO: we do generate unneeded random values if random_same_xy == True
            dtype=torch.float32, device=device,
        )


class FftBoxBlur(_BaseFftBlur):
    """
    randomly box blur the input images.
    - similar api to kornia
    """

    def __init__(
        self,
        radius: MmTuple = 1,
        p: float = 0.5,
        random_mode='batch',
        random_same_xy=True
    ):
        super().__init__(p=p, random_mode=random_mode, random_same_xy=random_same_xy)
        self.radius: Tuple[Tuple[int, int], Tuple[int, int]] = _expand_to_min_max_tuples(radius)
        # same random value for x and y
        if random_same_xy:
            assert self.radius[0] == self.radius[1]
        # check values
        values = np.array(self.radius).flatten().tolist()
        assert all(isinstance(x, int) for x in values), 'radius values must be integers'
        assert all((0 <= x) for x in values), 'radius values must be >= 0, resulting in diameter: 2*r+1'

    def _make_kernel(self, shape, device):
        B, C, H, W = shape
        # sigma & truncate
        (rym, ryM), (rxm, rxM) = self.radius
        # generate random values
        radius_y = torch.randint(low=rym, high=ryM+1, size=((B if self.ran_batch else 1), (C if self.ran_channels else 1)), device=device)
        radius_x = torch.randint(low=rxm, high=rxM+1, size=((B if self.ran_batch else 1), (C if self.ran_channels else 1)), device=device)
        # done computing kernel
        return torch_box_kernel_2d(
            radius=radius_y,
            radius_b=radius_x if (self.b_idx == 1) else radius_y,
            dtype=torch.float32, device=device
        )


# ========================================================================= #
# FFT Kernel                                                                #
# ========================================================================= #


class FftKernel(DisentModule):
    """
    2D Convolve an image
    """

    def __init__(self, kernel: Union[torch.Tensor, str], normalize: bool = True):
        super().__init__()
        # load the kernel
        self._kernel = torch.nn.Parameter(get_kernel(kernel, normalize=normalize), requires_grad=False)

    def forward(self, obs):
        # add or remove batch dim
        add_batch_dim = (obs.ndim == 3)
        if add_batch_dim:
            obs = obs[None, ...]
        # apply kernel
        result = torch_conv2d_channel_wise_fft(signal=obs, kernel=self._kernel)
        # remove batch dim
        if add_batch_dim:
            result = result[0]
        # done!
        return result


# ========================================================================= #
# Kernels                                                                   #
# ========================================================================= #


def _normalise_kernel(kernel: torch.Tensor, normalize: bool) -> torch.Tensor:
    if normalize:
        with torch.no_grad():
            return kernel / kernel.sum()
    return kernel


def _check_kernel(kernel: torch.Tensor) -> torch.Tensor:
    # check kernel
    assert isinstance(kernel, torch.Tensor)
    assert kernel.dtype == torch.float32
    assert kernel.ndim == 4, f'invalid number of kernel dims, required 4, given: {repr(kernel.ndim)}'  # B, C, H, W
    assert kernel.shape[0] == 1, f'invalid size of first kernel dim, required (1, ?, ?, ?), given: {repr(kernel.shape)}'  # B
    assert kernel.shape[0] in (1, 3), f'invalid size of second kernel dim, required (?, 1 or 3, ?, ?), given: {repr(kernel.shape)}'  # C
    # done checks
    return kernel


_KERNELS = {
    # kernels that do not require arguments, just general factory functions
    # name: class/fn -- with no required args
}


_ARG_KERNELS = [
    # (REGEX, EXAMPLE, FACTORY_FUNC)
    # - factory function takes at min one arg: fn(reduction) with one arg after that per regex capture group
    # - regex expressions are tested in order, expressions should be mutually exclusive or ordered such that more specialized versions occur first.
<<<<<<< HEAD
    # (re.compile(r'^(xy8)_r(47)$'),  'xy8_r47', lambda kern, radius: torch.load(os.path.abspath(os.path.join(disent.__file__, '../../../data/adversarial_kernel', 'r47-1_s28800_adam_lr0.003_wd0.0_xy8x8.pt')))),
    # (re.compile(r'^(xy1)_r(47)$'),  'xy1_r47', lambda kern, radius: torch.load(os.path.abspath(os.path.join(disent.__file__, '../../../data/adversarial_kernel', 'r47-1_s28800_adam_lr0.003_wd0.0_xy1x1.pt')))),
=======
>>>>>>> 740aed1b
    (re.compile(r'^(box)_r(\d+)$'), 'box_r31', lambda kern, radius: torch_box_kernel_2d(radius=int(radius))[None, ...]),
    (re.compile(r'^(gau)_r(\d+)$'), 'gau_r31', lambda kern, radius: torch_gaussian_kernel_2d(sigma=int(radius) / 4.0, truncate=4.0)[None, None, ...]),
]


# NOTE: this function compliments make_reconstruction_loss in frameworks/helper/reconstructions.py
def _make_kernel(name: str) -> torch.Tensor:
    if name in _KERNELS:
        # search normal losses!
        return _KERNELS[name]()
    else:
        # regex search kernels, and call with args!
        for r, _, fn in _ARG_KERNELS:
            result = r.search(name)
            if result is not None:
                return fn(*result.groups())
    # we couldn't find anything
    raise KeyError(f'Invalid kernel name: {repr(name)} Examples of argument based kernels include: {[example for _, example, _ in _ARG_KERNELS]}')


def make_kernel(name: str, normalize: bool = False):
    kernel = _make_kernel(name)
    kernel = _normalise_kernel(kernel, normalize=normalize)
    kernel = _check_kernel(kernel)
    return kernel


def _get_kernel(name_or_path: str) -> torch.Tensor:
    if '/' not in name_or_path:
        try:
            return _make_kernel(name_or_path)
        except KeyError:
            pass
    if os.path.isfile(name_or_path):
        return torch.load(name_or_path)
    raise KeyError(f'Invalid kernel path or name: {repr(name_or_path)} Examples of argument based kernels include: {[example for _, example, _ in _ARG_KERNELS]}, otherwise specify a valid path to a kernel file save with torch.')


def get_kernel(kernel: Union[str, torch.Tensor], normalize: bool = False):
    kernel = _get_kernel(kernel) if isinstance(kernel, str) else torch.clone(kernel)
    kernel = _normalise_kernel(kernel, normalize=normalize)
    kernel = _check_kernel(kernel)
    return kernel


# ========================================================================= #
# END                                                                       #
# ========================================================================= #<|MERGE_RESOLUTION|>--- conflicted
+++ resolved
@@ -235,11 +235,6 @@
     # (REGEX, EXAMPLE, FACTORY_FUNC)
     # - factory function takes at min one arg: fn(reduction) with one arg after that per regex capture group
     # - regex expressions are tested in order, expressions should be mutually exclusive or ordered such that more specialized versions occur first.
-<<<<<<< HEAD
-    # (re.compile(r'^(xy8)_r(47)$'),  'xy8_r47', lambda kern, radius: torch.load(os.path.abspath(os.path.join(disent.__file__, '../../../data/adversarial_kernel', 'r47-1_s28800_adam_lr0.003_wd0.0_xy8x8.pt')))),
-    # (re.compile(r'^(xy1)_r(47)$'),  'xy1_r47', lambda kern, radius: torch.load(os.path.abspath(os.path.join(disent.__file__, '../../../data/adversarial_kernel', 'r47-1_s28800_adam_lr0.003_wd0.0_xy1x1.pt')))),
-=======
->>>>>>> 740aed1b
     (re.compile(r'^(box)_r(\d+)$'), 'box_r31', lambda kern, radius: torch_box_kernel_2d(radius=int(radius))[None, ...]),
     (re.compile(r'^(gau)_r(\d+)$'), 'gau_r31', lambda kern, radius: torch_gaussian_kernel_2d(sigma=int(radius) / 4.0, truncate=4.0)[None, None, ...]),
 ]
