--- conflicted
+++ resolved
@@ -116,20 +116,6 @@
 - `experiment/config`: root folder for [hydra](https://github.com/facebookresearch/hydra) config files
 - `experiment/util`: various helper code for experiments
 
-<<<<<<< HEAD
-=======
-
-**Hydra Experiment Directories**
-
-Easily run experiments with hydra config, these files
-are not available from `pip install`.
-
-- `experiment/run.py`: entrypoint for running basic experiments with [hydra](https://github.com/facebookresearch/hydra) config
-- `experiment/config`: root folder for [hydra](https://github.com/facebookresearch/hydra) config files
-- `experiment/util`: various helper code for experiments
-
->>>>>>> 143cf294
-
 ----------------------
 
 ## Features
