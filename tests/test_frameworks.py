#  ~=~=~=~=~=~=~=~=~=~=~=~=~=~=~=~=~=~=~=~=~=~=~=~=~=~=~=~=~=~=~=~=~=~=~=~=~=~=~
#  MIT License
#
#  Copyright (c) 2021 Nathan Juraj Michlo
#
#  Permission is hereby granted, free of charge, to any person obtaining a copy
#  of this software and associated documentation files (the "Software"), to deal
#  in the Software without restriction, including without limitation the rights
#  to use, copy, modify, merge, publish, distribute, sublicense, and/or sell
#  copies of the Software, and to permit persons to whom the Software is
#  furnished to do so, subject to the following conditions:
#
#  The above copyright notice and this permission notice shall be included in
#  all copies or substantial portions of the Software.
#
#  THE SOFTWARE IS PROVIDED "AS IS", WITHOUT WARRANTY OF ANY KIND, EXPRESS OR
#  IMPLIED, INCLUDING BUT NOT LIMITED TO THE WARRANTIES OF MERCHANTABILITY,
#  FITNESS FOR A PARTICULAR PURPOSE AND NONINFRINGEMENT. IN NO EVENT SHALL THE
#  AUTHORS OR COPYRIGHT HOLDERS BE LIABLE FOR ANY CLAIM, DAMAGES OR OTHER
#  LIABILITY, WHETHER IN AN ACTION OF CONTRACT, TORT OR OTHERWISE, ARISING FROM,
#  OUT OF OR IN CONNECTION WITH THE SOFTWARE OR THE USE OR OTHER DEALINGS IN THE
#  SOFTWARE.
#  ~=~=~=~=~=~=~=~=~=~=~=~=~=~=~=~=~=~=~=~=~=~=~=~=~=~=~=~=~=~=~=~=~=~=~=~=~=~=~

from dataclasses import asdict
from functools import partial

import pytest
import pytorch_lightning as pl
from torch.optim import Adam
from torch.utils.data import DataLoader

from disent.dataset.data import XYObjectData
from disent.dataset import DisentDataset
from disent.dataset.sampling import GroundTruthSingleSampler
from disent.dataset.sampling import GroundTruthPairSampler
from disent.dataset.sampling import GroundTruthTripleSampler
from disent.frameworks.ae import *
from disent.frameworks.vae import *
from disent.model import AutoEncoder
from disent.model.ae import DecoderTest
from disent.model.ae import EncoderTest
from disent.nn.transform import ToStandardisedTensor


# ========================================================================= #
# TEST FRAMEWORKS                                                           #
# ========================================================================= #


@pytest.mark.parametrize(['Framework', 'cfg_kwargs', 'Data'], [
    # AE - unsupervised
    (Ae,                   dict(),                                                                      XYObjectData),
    # AE - weakly supervised
<<<<<<< HEAD
=======
    # <n/a>
>>>>>>> 143cf294
    # AE - supervised
    (TripletAe,            dict(),                                                                      XYObjectData),
    # VAE - unsupervised
    (Vae,                  dict(),                                                                      XYObjectData),
    (BetaVae,              dict(),                                                                      XYObjectData),
    (DipVae,               dict(),                                                                      XYObjectData),
    (DipVae,               dict(dip_mode='i'),                                                          XYObjectData),
    (InfoVae,              dict(),                                                                      XYObjectData),
    (DfcVae,               dict(),                                                                      XYObjectData),
    (DfcVae,               dict(),                                                                      partial(XYObjectData, rgb=False)),
    (BetaTcVae,            dict(),                                                                      XYObjectData),
    # VAE - weakly supervised
    (AdaVae,               dict(),                                                                      XYObjectData),
    (AdaVae,               dict(ada_average_mode='ml-vae'),                                             XYObjectData),
    # VAE - supervised
    (TripletVae,           dict(),                                                                      XYObjectData),
    (TripletVae,           dict(disable_decoder=True, disable_reg_loss=True, disable_posterior_scale=0.5), XYObjectData),
])
def test_frameworks(Framework, cfg_kwargs, Data):
    DataSampler = {
        1: GroundTruthSingleSampler,
        2: GroundTruthPairSampler,
        3: GroundTruthTripleSampler,
    }[Framework.REQUIRED_OBS]

    data = XYObjectData() if (Data is None) else Data()
    dataset = DisentDataset(data, DataSampler(), transform=ToStandardisedTensor())
    dataloader = DataLoader(dataset=dataset, batch_size=4, shuffle=True)

    framework = Framework(
        model=AutoEncoder(
            encoder=EncoderTest(x_shape=data.x_shape, z_size=6, z_multiplier=2 if issubclass(Framework, Vae) else 1),
            decoder=DecoderTest(x_shape=data.x_shape, z_size=6),
        ),
        cfg=Framework.cfg(**cfg_kwargs)
    )

    trainer = pl.Trainer(logger=False, checkpoint_callback=False, max_steps=256, fast_dev_run=True)
    trainer.fit(framework, dataloader)


def test_framework_config_defaults():
    import torch
    # we test that defaults are working recursively
    assert asdict(BetaVae.cfg()) == dict(
        optimizer='adam',
        optimizer_kwargs=None,
        recon_loss='mse',
        disable_aug_loss=False,
        disable_decoder=False,
        disable_posterior_scale=None,
        disable_rec_loss=False,
        disable_reg_loss=False,
        loss_reduction='mean',
        latent_distribution='normal',
        kl_loss_mode='direct',
        beta=0.003,
    )
    assert asdict(BetaVae.cfg(recon_loss='bce', kl_loss_mode='approx')) == dict(
        optimizer='adam',
        optimizer_kwargs=None,
        recon_loss='bce',
        disable_aug_loss=False,
        disable_decoder=False,
        disable_posterior_scale=None,
        disable_rec_loss=False,
        disable_reg_loss=False,
        loss_reduction='mean',
        latent_distribution='normal',
        kl_loss_mode='approx',
        beta=0.003,
    )


# ========================================================================= #
# END                                                                       #
# ========================================================================= #<|MERGE_RESOLUTION|>--- conflicted
+++ resolved
@@ -52,10 +52,7 @@
     # AE - unsupervised
     (Ae,                   dict(),                                                                      XYObjectData),
     # AE - weakly supervised
-<<<<<<< HEAD
-=======
     # <n/a>
->>>>>>> 143cf294
     # AE - supervised
     (TripletAe,            dict(),                                                                      XYObjectData),
     # VAE - unsupervised
